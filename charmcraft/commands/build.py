# Copyright 2020 Canonical Ltd.
#
# Licensed under the Apache License, Version 2.0 (the "License");
# you may not use this file except in compliance with the License.
# You may obtain a copy of the License at
#
# http://www.apache.org/licenses/LICENSE-2.0
#
# Unless required by applicable law or agreed to in writing, software
# distributed under the License is distributed on an "AS IS" BASIS,
# WITHOUT WARRANTIES OR CONDITIONS OF ANY KIND, either express or implied.
# See the License for the specific language governing permissions and
# limitations under the License.
#
# For further info, check https://github.com/canonical/charmcraft


import itertools
import logging
import os
import pathlib
import shutil
import subprocess
import zipfile

import yaml

from charmcraft import jujuignore
from charmcraft.cmdbase import BaseCommand, CommandError
from charmcraft.jujuignore import JujuIgnore, default_juju_ignore
from .utils import make_executable

logger = logging.getLogger(__name__)

# Some constants that are used through the code.
CHARM_METADATA = 'metadata.yaml'
BUILD_DIRNAME = 'build'
VENV_DIRNAME = 'venv'
JUJUIGNORE_SPECFILENAME = '.jujuignore'

# The file name and template for the dispatch script
DISPATCH_FILENAME = 'dispatch'
# If Juju doesn't support the dispatch mechanism, it will execute the
# hook, and we'd need sys.argv[0] to be the name of the hook but it's
# geting lost by calling this dispatch, so we fake JUJU_DISPATCH_PATH
# to be the value it would've otherwise been.
DISPATCH_CONTENT = """#!/bin/sh

JUJU_DISPATCH_PATH="${{JUJU_DISPATCH_PATH:-$0}}" PYTHONPATH=lib:venv ./{entrypoint_relative_path}
"""

# The minimum set of hooks to be provided for compatibility with old Juju
MANDATORY_HOOK_NAMES = {'install', 'start', 'upgrade-charm'}
HOOKS_DIR = 'hooks'


def polite_exec(cmd):
    """Execute a command, only showing output if error."""
    logger.debug("Running external command %s", cmd)
    try:
        proc = subprocess.Popen(
            cmd, stdout=subprocess.PIPE, stderr=subprocess.STDOUT, universal_newlines=True)
    except Exception as err:
        logger.error("Executing %s crashed with %r", cmd, err)
        return 1

    for line in proc.stdout:
        logger.debug(":: %s", line.rstrip())
    retcode = proc.wait()

    if retcode:
        logger.error("Executing %s failed with return code %d", cmd, retcode)
    return retcode


def relativise(src, dst):
    """Build a relative path from src to dst."""
    src_rel_parts = []
    dst_rel_parts = []
    for src_part, dst_part in itertools.zip_longest(src.parent.parts, dst.parts):
        if src_part != dst_part:
            if src_part is not None:
                src_rel_parts.append('..')
            if dst_part is not None:
                dst_rel_parts.append(dst_part)

    link = pathlib.Path(os.path.join(*(src_rel_parts + dst_rel_parts)))
    return link


class Builder:
    """The package builder."""

    def __init__(self, args):
        self.charmdir = args['from']
        self.entrypoint = args['entrypoint']
        self.requirement_paths = args['requirement']

        self.buildpath = self.charmdir / BUILD_DIRNAME
        self.ignore_rules = self._load_juju_ignore()

        # prepare the ignore machinery
        # FIXME: we need to make this easier (with jam's branch)
        jujuignore_specfilepath = self.charmdir / JUJUIGNORE_SPECFILENAME
        if jujuignore_specfilepath.exists():
            with open(jujuignore_specfilepath, 'rt', encoding='utf8') as fh:
                raw_jujuignore_content = fh.readlines()
        else:
            raw_jujuignore_content = jujuignore.default_juju_ignore
        self.ignorer = jujuignore.JujuIgnore(raw_jujuignore_content)

    def run(self):
        """Main building process."""
        logger.debug("Building charm in %r", str(self.buildpath))

        if self.buildpath.exists():
            shutil.rmtree(str(self.buildpath))
        self.buildpath.mkdir()

        linked_entrypoint = self.handle_generic_paths()
        self.handle_dispatcher(linked_entrypoint)
        self.handle_dependencies()
        zipname = self.handle_package()

        logger.info("Done, charm left in %r", zipname)
        return zipname

<<<<<<< HEAD
    def handle_generic_paths(self):
        """Handle all files and dirs except what's ignored and what will be handled later.
=======
    def _link_to_buildpath(self, srcpath):
        """Link a file to the build directory."""
        destpath = self.buildpath / srcpath.name
        destpath.symlink_to(srcpath)
        return destpath

    def _load_juju_ignore(self):
        ignore = JujuIgnore(default_juju_ignore)
        path = self.charmdir / '.jujuignore'
        if path.exists():
            with path.open('r', encoding='utf-8') as ignores:
                ignore.extend_patterns(ignores)
        return ignore

    def handle_code(self):
        """Handle basic files and the charm source code."""
        # basic files
        logger.debug("Linking in basic files and charm code")
        self._link_to_buildpath(self.charmdir / CHARM_METADATA)

        for fn in CHARM_OPTIONAL:
            path = self.charmdir / fn
            if path.exists():
                self._link_to_buildpath(path)

        # the whole dir/tree if entry point is in a project's subdir, itself alone otherwise
        if self.charmdir in self.entrypoint.parents and self.charmdir != self.entrypoint.parent:
            # link the whole dir
            linked_subdir = self._link_to_buildpath(self.entrypoint.parent)
            linked_entrypoint = linked_subdir / self.entrypoint.name
        else:
            # just the entry point
            linked_entrypoint = self._link_to_buildpath(self.entrypoint)
>>>>>>> b9c265a3

        Works differently for the different file types:
        - regular files: hard links
        - directories: created
        - symlinks: respected if are internal to the project
        - other types (blocks, mount points, etc): ignored
        """
        logger.debug("Linking in generic paths")

        for basedir, dirnames, filenames in os.walk(str(self.charmdir), followlinks=False):
            abs_basedir = pathlib.Path(basedir)
            rel_basedir = abs_basedir.relative_to(self.charmdir)

            # process the directories
            ignored = []
            for pos, name in enumerate(dirnames):
                rel_path = rel_basedir / name
                if self.ignorer.match(str(rel_path), is_dir=True):
                    logger.debug("Ignoring directory because of rules: %r", str(rel_path))
                    ignored.append(pos)
                else:
                    abs_path = abs_basedir / name
                    dest_path = self.buildpath / rel_path
                    dest_path.mkdir()

            # in the future don't go inside ignored directories
            for pos in reversed(ignored):
                del dirnames[pos]

            # process the files
            for name in filenames:
                rel_path = rel_basedir / name
                abs_path = abs_basedir / name

                if self.ignorer.match(str(rel_path), is_dir=False):
                    logger.debug("Ignoring file because of rules: %r", str(rel_path))

                elif abs_path.is_symlink():
                    if self.charmdir in abs_path.resolve().parents:
                        dest_path = self.buildpath / rel_path
                        relative_link = relativise(abs_path, abs_path.resolve())
                        dest_path.symlink_to(relative_link)
                    else:
                        logger.warning(
                            "Ignoring symlink because targets outside the project: %r",
                            str(rel_path))

                elif abs_path.is_file():
                    dest_path = self.buildpath / rel_path
                    os.link(str(abs_path), str(dest_path))

                else:
                    logger.debug("Ignoring file because of type: %r", str(rel_path))

        # the linked entrypoint is calculated here because it's when it's really in the build dir
        linked_entrypoint = self.buildpath / self.entrypoint.relative_to(self.charmdir)
        return linked_entrypoint

    def handle_dispatcher(self, linked_entrypoint):
        """Handle modern and classic dispatch mechanisms."""
        # dispatch mechanism, create one if wasn't provided by the project
        dispatch_path = self.buildpath / DISPATCH_FILENAME
        if not dispatch_path.exists():
            logger.debug("Creating the dispatch mechanism")
            dispatch_content = DISPATCH_CONTENT.format(
                entrypoint_relative_path=linked_entrypoint.relative_to(self.buildpath))
            with dispatch_path.open("wt", encoding="utf8") as fh:
                fh.write(dispatch_content)
                make_executable(fh)

        # bunch of symlinks, to support old juju: verify that any of the already included hooks
        # in the directory is not linking directly to the entrypoint, and also check all the
        # mandatory ones are present
        dest_hookpath = self.buildpath / HOOKS_DIR
        if not dest_hookpath.exists():
            dest_hookpath.mkdir()

        # get those built hooks that we need to replace because they are pointing to the
        # entrypoint directly and we need to fix the environment in the middle
        current_hooks_to_replace = []
        for node in dest_hookpath.iterdir():
            if node.resolve() == linked_entrypoint:
                current_hooks_to_replace.append(node)
                node.unlink()
                logger.debug(
                    "Replacing existing hook %r as it's a symlink to the entrypoint", node.name)

        # include the mandatory ones and those we need to replace
        hooknames = MANDATORY_HOOK_NAMES | {x.name for x in current_hooks_to_replace}
        for hookname in hooknames:
            logger.debug("Creating the %r hook script pointing to dispatch", hookname)
            dest_hook = dest_hookpath / hookname
            if not dest_hook.exists():
                relative_link = relativise(dest_hook, dispatch_path)
                dest_hook.symlink_to(relative_link)

    def handle_dependencies(self):
        """Handle from-directory and virtualenv dependencies."""
        logger.debug("Installing dependencies")

        # virtualenv with other dependencies (if any)
        if self.requirement_paths:
            retcode = polite_exec(['pip3', 'list'])
            if retcode:
                raise CommandError("problems using pip")

            venvpath = self.buildpath / VENV_DIRNAME
            cmd = [
                'pip3', 'install',  # base command
                '--target={}'.format(venvpath),  # put all the resulting files in that specific dir
            ]
            for reqspath in self.requirement_paths:
                cmd.append('--requirement={}'.format(reqspath))  # the dependencies file(s)
            retcode = polite_exec(cmd)
            if retcode:
                raise CommandError("problems installing dependencies")

    def handle_package(self):
        """Handle the final package creation."""
        logger.debug("Parsing the project's metadata")
        with (self.charmdir / CHARM_METADATA).open('rt', encoding='utf8') as fh:
            metadata = yaml.safe_load(fh)

        logger.debug("Creating the package itself")
        zipname = metadata['name'] + '.charm'
        zipfh = zipfile.ZipFile(zipname, 'w', zipfile.ZIP_DEFLATED)
        buildpath_str = str(self.buildpath)  # os.walk does not support pathlib in 3.5
        for dirpath, dirnames, filenames in os.walk(buildpath_str, followlinks=True):
            dirpath = pathlib.Path(dirpath)
            for filename in filenames:
                filepath = dirpath / filename
                zipfh.write(str(filepath), str(filepath.relative_to(self.buildpath)))

        zipfh.close()
        return zipname


class Validator:
    """A validator of all received options."""

    _options = [
        'from',  # this needs to be processed first, as it's a base dir to find other files
        'entrypoint',
        'requirement',
    ]

    def __init__(self):
        self.basedir = None  # this will be fulfilled when processing 'from'

    def process(self, parsed_args):
        """Process the received options."""
        result = {}
        for opt in self._options:
            meth = getattr(self, 'validate_' + opt)
            result[opt] = meth(getattr(parsed_args, opt, None))
        return result

    def validate_from(self, dirpath):
        """Validate that the charm dir is there and yes, a directory."""
        if dirpath is None:
            dirpath = pathlib.Path.cwd()
        else:
            dirpath = dirpath.expanduser().absolute()

        if not dirpath.exists():
            raise CommandError("the charm directory was not found: {!r}".format(str(dirpath)))
        if not dirpath.is_dir():
            raise CommandError(
                "the charm directory is not really a directory: {!r}".format(str(dirpath)))

        self.basedir = dirpath
        return dirpath

    def validate_entrypoint(self, filepath):
        """Validate that the entrypoint exists and is executable."""
        if filepath is None:
            filepath = self.basedir / 'src' / 'charm.py'
        else:
            filepath = filepath.expanduser().absolute()

        if not filepath.exists():
            raise CommandError("the charm entry point was not found: {!r}".format(str(filepath)))
        if self.basedir not in filepath.parents:
            raise CommandError(
                "the entry point must be inside the project: {!r}".format(str(filepath)))
        if not os.access(str(filepath), os.X_OK):  # access does not support pathlib in 3.5
            raise CommandError(
                "the charm entry point must be executable: {!r}".format(str(filepath)))
        return filepath

    def validate_requirement(self, filepaths):
        """Validate that the given requirement(s) (if any) exist.

        If not specified, default to requirements.txt if there.
        """
        if filepaths is None:
            req = self.basedir / 'requirements.txt'
            if req.exists() and os.access(str(req), os.R_OK):  # access doesn't support pathlib 3.5
                return [req]
            return []

        filepaths = [x.expanduser().absolute() for x in filepaths]
        for fpath in filepaths:
            if not fpath.exists():
                raise CommandError("the requirements file was not found: {!r}".format(str(fpath)))
        return filepaths


class BuildCommand(BaseCommand):
    """Build the charm."""
    name = 'build'
    help_msg = "build the charm"

    def fill_parser(self, parser):
        """Add own parameters to the general parser."""
        parser.add_argument(
            '-f', '--from', type=pathlib.Path,
            help="the directory where the charm project is located, from where the build "
                 "is done; defaults to '.'")
        parser.add_argument(
            '-e', '--entrypoint', type=pathlib.Path,
            help="the executable script or program which is the entry point to all the "
                 "charm code; defaults to 'src/charm.py'")
        parser.add_argument(
            '-r', '--requirement', action='append', type=pathlib.Path,
            help="the file(s) with the needed dependencies (this option can be used multiple "
                  "times); defaults to 'requirements.txt'")

    def run(self, parsed_args):
        """Run the command."""
        validator = Validator()
        args = validator.process(parsed_args)
        logger.debug("working arguments: %s", args)
        builder = Builder(args)
        builder.run()<|MERGE_RESOLUTION|>--- conflicted
+++ resolved
@@ -125,16 +125,6 @@
         logger.info("Done, charm left in %r", zipname)
         return zipname
 
-<<<<<<< HEAD
-    def handle_generic_paths(self):
-        """Handle all files and dirs except what's ignored and what will be handled later.
-=======
-    def _link_to_buildpath(self, srcpath):
-        """Link a file to the build directory."""
-        destpath = self.buildpath / srcpath.name
-        destpath.symlink_to(srcpath)
-        return destpath
-
     def _load_juju_ignore(self):
         ignore = JujuIgnore(default_juju_ignore)
         path = self.charmdir / '.jujuignore'
@@ -143,26 +133,8 @@
                 ignore.extend_patterns(ignores)
         return ignore
 
-    def handle_code(self):
-        """Handle basic files and the charm source code."""
-        # basic files
-        logger.debug("Linking in basic files and charm code")
-        self._link_to_buildpath(self.charmdir / CHARM_METADATA)
-
-        for fn in CHARM_OPTIONAL:
-            path = self.charmdir / fn
-            if path.exists():
-                self._link_to_buildpath(path)
-
-        # the whole dir/tree if entry point is in a project's subdir, itself alone otherwise
-        if self.charmdir in self.entrypoint.parents and self.charmdir != self.entrypoint.parent:
-            # link the whole dir
-            linked_subdir = self._link_to_buildpath(self.entrypoint.parent)
-            linked_entrypoint = linked_subdir / self.entrypoint.name
-        else:
-            # just the entry point
-            linked_entrypoint = self._link_to_buildpath(self.entrypoint)
->>>>>>> b9c265a3
+    def handle_generic_paths(self):
+        """Handle all files and dirs except what's ignored and what will be handled later.
 
         Works differently for the different file types:
         - regular files: hard links
