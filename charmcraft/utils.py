--- conflicted
+++ resolved
@@ -155,13 +155,9 @@
                 for line in f:
                     if "=" in line:
                         key, value = line.rstrip().split("=", 1)
-<<<<<<< HEAD
-                        os_release[key] = value.strip('"')
-=======
                         if value[0] == value[-1] == '"':
                             value = value[1:-1]
                         os_release[key] = value
->>>>>>> f13e7bbc
         except FileNotFoundError:
             logger.debug("Unable to locate 'os-release' file, using default values")
         finally:
